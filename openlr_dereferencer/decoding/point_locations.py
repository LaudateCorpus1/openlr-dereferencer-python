--- conflicted
+++ resolved
@@ -56,13 +56,8 @@
     reference: PointAlongLineLocation, reader: MapReader, radius: float, observer: Optional[DecoderObserver]
 ) -> PointAlongLine:
     "Decodes a point along line location reference"
-<<<<<<< HEAD
-    path = combine_routes(dereference_path(reference.points, reader, radius))
+    path = combine_routes(dereference_path(reference.points, reader, radius, observer))
     absolute_offset = path.length() * reference.poffs
-=======
-    path = dereference_path(reference.points, reader, radius, observer)
-    absolute_offset = path_length(path) * reference.poffs
->>>>>>> 786ff7da
     line_object, line_offset = point_along_linelocation(path, absolute_offset)
     return PointAlongLine(line_object, line_offset, reference.sideOfRoad, reference.orientation)
 
@@ -84,13 +79,8 @@
     reference: PoiWithAccessPointLocation, reader: MapReader, radius: float, observer: Optional[DecoderObserver]
     ) -> PoiWithAccessPoint:
     "Decodes a point along line location reference into a Coordinates tuple"
-<<<<<<< HEAD
-    path = combine_routes(dereference_path(reference.points, reader, radius))
+    path = combine_routes(dereference_path(reference.points, reader, radius, observer))
     absolute_offset = path_length(get_lines([path])) * reference.poffs
-=======
-    path = dereference_path(reference.points, reader, radius, observer)
-    absolute_offset = path_length(path) * reference.poffs
->>>>>>> 786ff7da
     line, line_offset = point_along_linelocation(path, absolute_offset)
     return PoiWithAccessPoint(
         line,
