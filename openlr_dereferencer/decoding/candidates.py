--- conflicted
+++ resolved
@@ -122,15 +122,10 @@
             if observer is not None:
                 observer.on_route_fail(current, next_lrp, line1, line2)
             continue
-<<<<<<< HEAD
         if observer is not None:
             observer.on_route_success(current, next_lrp, line1, line2, path)
-        deviation = abs(current.dnp - path_length(path)) / current.dnp
-        debug(f"DNP should be {current.dnp} m, is {path_length(path)} m. ({deviation} rel. dev)")
-=======
         length = path_length(path)
         debug(f"DNP should be {current.dnp} m, is {length} m.")
->>>>>>> 054389a8
         # If path does not match DNP, continue with the next candidate pair
         if length < minlen or length > maxlen:
             debug("Shortest path deviation from DNP is too large, trying next candidate")
@@ -141,10 +136,5 @@
         next_candidates = []
         for line in path[-1].end_node.outgoing_lines():
             next_candidates.append((line, score_lrp_candidate(next_lrp, line, radius, last_lrp)))
-<<<<<<< HEAD
         return path + match_tail(next_lrp, next_candidates, tail[1:], reader, radius, observer)
-    raise LRDecodeError()
-=======
-        return path + match_tail(next_lrp, next_candidates, tail[1:], reader, radius)
-    raise LRDecodeError("Decoding was unsuccessful: No candidates left or available.")
->>>>>>> 054389a8
+    raise LRDecodeError("Decoding was unsuccessful: No candidates left or available.")