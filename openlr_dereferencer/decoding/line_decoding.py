--- conflicted
+++ resolved
@@ -3,49 +3,27 @@
 from typing import List, Optional
 from openlr import LineLocation as LineLocationRef, LocationReferencePoint
 from ..maps import MapReader, Line
-<<<<<<< HEAD
+from ..observer import DecoderObserver
 from .candidates import nominate_candidates, match_tail
 from .line_location import build_line_location, Route
 
-
 def dereference_path(
-    lrps: List[LocationReferencePoint], reader: MapReader, radius: float
+    lrps: List[LocationReferencePoint], reader: MapReader, radius: float, observer: Optional[DecoderObserver]
 ) -> List[Route]:
     "Decode the location reference path, without considering any offsets"
     first_lrp = lrps[0]
     first_candidates = list(nominate_candidates(first_lrp, reader, radius, False))
-    linelocationpath = match_tail(first_lrp, first_candidates, lrps[1:], reader, radius)
+
+    if observer is not None:
+        observer.on_candidates_found(first_lrp, first_candidates)
+
+    linelocationpath = match_tail(first_lrp, first_candidates, lrps[1:], reader, radius, observer)
     return linelocationpath
 
 
-def decode_line(reference: LineLocationRef, reader: MapReader, radius: float) -> Route:
+def decode_line(reference: LineLocationRef, reader: MapReader, radius: float, observer: Optional[DecoderObserver]) -> Route:
     """Decodes an openLR line location reference
 
     Candidates are searched in a radius of `radius` meters around an LRP."""
-    parts = dereference_path(reference.points, reader, radius)
+    parts = dereference_path(reference.points, reader, radius, observer)
     return build_line_location(parts, reference)
-=======
-from .candidates import generate_candidates, match_tail
-from .line_location import build_line_location, LineLocation
-from ..observer import DecoderObserver
-
-
-def dereference_path(
-    lrps: List[LocationReferencePoint], reader: MapReader, radius: float, observer: Optional[DecoderObserver]
-    ) -> List[Line]:
-    "Decode the location reference path, without considering any offsets"
-    first_lrp = lrps[0]
-    first_lines = list(generate_candidates(first_lrp, reader, radius, False))
-    if observer is not None:
-        observer.on_candidates_found(first_lrp, first_lines)
-    return match_tail(first_lrp, first_lines, lrps[1:], reader, radius, observer)
-
-
-def decode_line(reference: LineLocationRef, reader: MapReader, radius: float, observer: Optional[DecoderObserver]
-    ) -> LineLocation:
-    """Decodes an openLR line location reference
-
-    Candidates are searched in a radius of `radius` meters around an LRP."""
-    path = dereference_path(reference.points, reader, radius, observer)
-    return build_line_location(path, reference)
->>>>>>> 786ff7da
